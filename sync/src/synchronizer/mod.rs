--- conflicted
+++ resolved
@@ -150,25 +150,16 @@
     }
 
     //TODO: process block which we don't request
-<<<<<<< HEAD
-    pub fn process_new_block(&self, peer: PeerIndex, block: Block) {
+    pub fn process_new_block(&self, peer: PeerIndex, block: Block) -> Result<(), FailureError> {
         if self.shared().contains_orphan_block(block.header()) {
-=======
-    pub fn process_new_block(&self, peer: PeerIndex, block: Block) -> Result<(), FailureError> {
-        if self.orphan_block_pool.contains(&block) {
->>>>>>> 604a76a5
             debug!("block {:x} already in orphan pool", block.header().hash());
             return Ok(());
         }
 
         match self.shared().get_block_status(&block.header().hash()) {
             BlockStatus::VALID_MASK => {
-<<<<<<< HEAD
                 self.shared()
-                    .insert_new_block(&self.chain, peer, Arc::new(block));
-=======
-                self.insert_new_block(peer, block)?;
->>>>>>> 604a76a5
+                    .insert_new_block(&self.chain, peer, Arc::new(block))?;
             }
             status => {
                 debug!(
@@ -180,73 +171,6 @@
         Ok(())
     }
 
-<<<<<<< HEAD
-=======
-    fn accept_block(&self, peer: PeerIndex, block: &Arc<Block>) -> Result<(), FailureError> {
-        self.chain.process_block(Arc::clone(&block), true)?;
-        self.shared.remove_header_view(block.header().hash());
-        self.mark_block_stored(block.header().hash().to_owned());
-        self.peers()
-            .set_last_common_header(peer, block.header().clone());
-        Ok(())
-    }
-
-    // FIXME: guarantee concurrent block process
-    // TODO: limit and prune orphan pool
-    fn insert_new_block(&self, peer: PeerIndex, block: Block) -> Result<(), FailureError> {
-        let known_parent = |block: &Block| {
-            self.shared
-                .store()
-                .get_block_header(block.header().parent_hash())
-                .is_some()
-        };
-
-        // Insert the given block into orphan_block_pool if its parent is not found
-        if !known_parent(&block) {
-            debug!(
-                "insert new orphan block {} {:x}",
-                block.header().number(),
-                block.header().hash()
-            );
-            self.orphan_block_pool.insert(block);
-            return Ok(());
-        }
-
-        // Attempt to accept the given block if its parent already exist in database
-        let block = Arc::new(block);
-        if let Err(err) = self.accept_block(peer, &block) {
-            debug!("accept block {:?} error {:?}", block, err);
-            return Err(err);
-        }
-
-        // The above block has been accepted. Attempt to accept its descendant blocks in orphan pool.
-        // The returned blocks of `remove_blocks_by_parent` are in topology order by parents
-        let descendants = self
-            .orphan_block_pool
-            .remove_blocks_by_parent(&block.header().hash());
-        for block in descendants {
-            let block = Arc::new(block);
-
-            // If we can not find the block's parent in database, that means it was failed to accept
-            // its parent, so we treat it as a invalid block as well.
-            if !known_parent(&block) {
-                debug!(
-                    "parent-unknown orphan block, block: {}, {:x}, parent: {:x}",
-                    block.header().number(),
-                    block.header().hash(),
-                    block.header().parent_hash(),
-                );
-                continue;
-            }
-
-            if let Err(err) = self.accept_block(peer, &block) {
-                debug!("accept descendant orphan block {:?} error {:?}", block, err);
-            }
-        }
-        Ok(())
-    }
-
->>>>>>> 604a76a5
     pub fn get_blocks_to_fetch(&self, peer: PeerIndex) -> Option<Vec<H256>> {
         BlockFetcher::new(self.clone(), peer).fetch()
     }
@@ -941,13 +865,9 @@
         let chain1_last_block = blocks.last().cloned().unwrap();
         blocks.into_iter().for_each(|block| {
             synchronizer
-<<<<<<< HEAD
                 .shared()
-                .insert_new_block(&synchronizer.chain, peer, Arc::new(block));
-=======
-                .insert_new_block(peer, block)
+                .insert_new_block(&synchronizer.chain, peer, Arc::new(block))
                 .expect("Insert new block failed");
->>>>>>> 604a76a5
         });
         assert_eq!(
             chain1_last_block.header(),
