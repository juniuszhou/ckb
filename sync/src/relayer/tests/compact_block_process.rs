use crate::relayer::compact_block::{CompactBlock, ShortTransactionID};
use crate::{Relayer, SyncSharedState};
use ckb_chain::chain::ChainBuilder;
use ckb_chain_spec::consensus::Consensus;
use ckb_core::block::{Block, BlockBuilder};
use ckb_core::header::HeaderBuilder;
use ckb_core::script::Script;
use ckb_core::transaction::{
    CellInput, CellOutput, IndexTransaction, Transaction, TransactionBuilder,
};
use ckb_core::{capacity_bytes, BlockNumber, Bytes, Capacity};
use ckb_db::memorydb::MemoryKeyValueDB;
use ckb_notify::NotifyService;
use ckb_protocol::{short_transaction_id, short_transaction_id_keys};
use ckb_shared::shared::{Shared, SharedBuilder};
use ckb_store::ChainKVStore;
use ckb_traits::ChainProvider;
use faketime::{self, unix_time_as_millis};
use numext_fixed_uint::U256;
use std::sync::Arc;

fn new_header_builder(
    shared: &Shared<ChainKVStore<MemoryKeyValueDB>>,
    parent: &Block,
) -> HeaderBuilder {
<<<<<<< HEAD
    let parent_epoch = shared.get_epoch_ext(&parent.header().hash()).unwrap();
=======
    let parent_hash = parent.header().hash();
    let parent_epoch = shared.get_epoch_ext(&parent_hash).unwrap();
>>>>>>> ea92810b
    let epoch = shared
        .next_epoch_ext(&parent_epoch, parent.header())
        .unwrap_or(parent_epoch);
    HeaderBuilder::default()
        .parent_hash(parent_hash)
        .number(parent.header().number() + 1)
        .timestamp(parent.header().timestamp() + 1)
<<<<<<< HEAD
        .epoch(epoch.number())
        .difficulty(epoch.difficulty().clone())
=======
        .difficulty(epoch.difficulty().to_owned())
>>>>>>> ea92810b
}

fn new_transaction(relayer: &Relayer<ChainKVStore<MemoryKeyValueDB>>, index: usize) -> Transaction {
    let previous_output = {
        let chain_state = relayer.shared.shared().chain_state().lock();
        let tip_hash = chain_state.tip_hash();
        let block = relayer
            .shared
            .shared()
            .block(&tip_hash)
            .expect("getting tip block");
        let cellbase = block
            .transactions()
            .first()
            .expect("getting cellbase from tip block");
        cellbase.output_pts()[0].clone()
    };

    TransactionBuilder::default()
        .input(CellInput::new(previous_output, 0, Default::default()))
        .output(CellOutput::new(
            Capacity::bytes(500 + index).unwrap(), // use capacity to identify transactions
            Default::default(),
            Default::default(),
            None,
        ))
        .build()
}

fn build_chain(tip: BlockNumber) -> Relayer<ChainKVStore<MemoryKeyValueDB>> {
    let shared = {
        let genesis = BlockBuilder::default().with_header_builder(
            HeaderBuilder::default()
                .timestamp(unix_time_as_millis())
                .difficulty(U256::from(1000u64)),
        );
        let consensus = Consensus::default()
            .set_genesis_block(genesis)
            .set_cellbase_maturity(0);
        SharedBuilder::<MemoryKeyValueDB>::new()
            .consensus(consensus)
            .build()
            .unwrap()
    };
    let chain_controller = {
        let notify_controller = NotifyService::default().start::<&str>(None);
        let chain_service = ChainBuilder::new(shared.clone(), notify_controller)
            .verification(false)
            .build();
        chain_service.start::<&str>(None)
    };

    // Build 1 ~ (tip-1) heights
    for i in 0..tip {
        let parent = shared
            .block_hash(i)
            .and_then(|block_hash| shared.block(&block_hash))
            .unwrap();
        let cellbase = TransactionBuilder::default()
            .input(CellInput::new_cellbase_input(parent.header().number() + 1))
            .output(CellOutput::new(
                capacity_bytes!(50000),
                Bytes::default(),
                Script::always_success(),
                None,
            ))
            .build();
        let block = BlockBuilder::default()
            .transaction(cellbase)
            .with_header_builder(new_header_builder(&shared, &parent));
        chain_controller
            .process_block(Arc::new(block))
            .expect("processing block should be ok");
    }

    let sync_shared_state = Arc::new(SyncSharedState::new(shared));
    Relayer::new(
        chain_controller,
        sync_shared_state,
        Arc::new(Default::default()),
    )
}

#[test]
fn test_reconstruct_block() {
    let relayer = build_chain(5);
    let prepare: Vec<Transaction> = (0..20).map(|i| new_transaction(&relayer, i)).collect();
    let chain_state = relayer.shared.chain_state().lock();

    // Case: miss tx.0
    {
        let mut compact = CompactBlock {
            nonce: 2,
            ..Default::default()
        };
        let (key0, key1) = short_transaction_id_keys(compact.header.nonce(), compact.nonce);
        let short_ids = prepare
            .iter()
            .map(|tx| short_transaction_id(key0, key1, &tx.witness_hash()))
            .collect();
        let transactions: Vec<Transaction> = prepare.iter().skip(1).cloned().collect();
        compact.short_ids = short_ids;
        assert_eq!(
            relayer.reconstruct_block(&chain_state, &compact, transactions),
            Err(vec![0]),
        );
    }

    // Case: miss multiple txs
    {
        let mut compact = CompactBlock {
            nonce: 2,
            ..Default::default()
        };
        let (key0, key1) = short_transaction_id_keys(compact.header.nonce(), compact.nonce);
        let short_ids = prepare
            .iter()
            .map(|tx| short_transaction_id(key0, key1, &tx.witness_hash()))
            .collect();
        let transactions: Vec<Transaction> = prepare.iter().skip(1).step_by(2).cloned().collect();
        let missing = prepare
            .iter()
            .enumerate()
            .step_by(2)
            .map(|(i, _)| i)
            .collect();
        compact.short_ids = short_ids;
        assert_eq!(
            relayer.reconstruct_block(&chain_state, &compact, transactions),
            Err(missing),
        );
    }

    // Case: short transactions lie on pool but not staging, cannot be used to reconstruct block
    {
        let mut compact = CompactBlock {
            nonce: 3,
            ..Default::default()
        };
        let (key0, key1) = short_transaction_id_keys(compact.header.nonce(), compact.nonce);
        let (short_transactions, prefilled) = {
            let short_transactions: Vec<Transaction> = prepare.iter().step_by(2).cloned().collect();
            let prefilled: Vec<IndexTransaction> = prepare
                .iter()
                .enumerate()
                .skip(1)
                .step_by(2)
                .map(|(i, tx)| IndexTransaction {
                    index: i,
                    transaction: tx.clone(),
                })
                .collect();
            (short_transactions, prefilled)
        };
        let short_ids: Vec<ShortTransactionID> = short_transactions
            .iter()
            .map(|tx| short_transaction_id(key0, key1, &tx.witness_hash()))
            .collect();
        compact.short_ids = short_ids;
        compact.prefilled_transactions = prefilled;

        // Split first 2 short transactions and move into pool. These pool transactions are not
        // staging, so it will not be acquired inside `reconstruct_block`
        let (pool_transactions, short_transactions) = short_transactions.split_at(2);
        let short_transactions: Vec<Transaction> = short_transactions.to_vec();
        pool_transactions.iter().for_each(|tx| {
            // `tx` is added into pool but not be staging, since `tx` has not been proposal yet
            chain_state
                .add_tx_to_pool(tx.clone())
                .expect("adding transaction into pool");
        });

        assert_eq!(
            relayer.reconstruct_block(&chain_state, &compact, short_transactions),
            Err(vec![0, 2]),
        );
    }
}<|MERGE_RESOLUTION|>--- conflicted
+++ resolved
@@ -23,12 +23,8 @@
     shared: &Shared<ChainKVStore<MemoryKeyValueDB>>,
     parent: &Block,
 ) -> HeaderBuilder {
-<<<<<<< HEAD
-    let parent_epoch = shared.get_epoch_ext(&parent.header().hash()).unwrap();
-=======
     let parent_hash = parent.header().hash();
     let parent_epoch = shared.get_epoch_ext(&parent_hash).unwrap();
->>>>>>> ea92810b
     let epoch = shared
         .next_epoch_ext(&parent_epoch, parent.header())
         .unwrap_or(parent_epoch);
@@ -36,12 +32,8 @@
         .parent_hash(parent_hash)
         .number(parent.header().number() + 1)
         .timestamp(parent.header().timestamp() + 1)
-<<<<<<< HEAD
         .epoch(epoch.number())
-        .difficulty(epoch.difficulty().clone())
-=======
         .difficulty(epoch.difficulty().to_owned())
->>>>>>> ea92810b
 }
 
 fn new_transaction(relayer: &Relayer<ChainKVStore<MemoryKeyValueDB>>, index: usize) -> Transaction {
